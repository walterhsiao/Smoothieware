/*
    This file is part of Smoothie (http://smoothieware.org/). The motion control part is heavily based on Grbl (https://github.com/simen/grbl).
    Smoothie is free software: you can redistribute it and/or modify it under the terms of the GNU General Public License as published by the Free Software Foundation, either version 3 of the License, or (at your option) any later version.
    Smoothie is distributed in the hope that it will be useful, but WITHOUT ANY WARRANTY; without even the implied warranty of MERCHANTABILITY or FITNESS FOR A PARTICULAR PURPOSE. See the GNU General Public License for more details.
    You should have received a copy of the GNU General Public License along with Smoothie. If not, see <http://www.gnu.org/licenses/>.
*/


#include "SimpleShell.h"
#include "libs/Kernel.h"
#include "libs/nuts_bolts.h"
#include "libs/utils.h"
#include "libs/SerialMessage.h"
#include "libs/StreamOutput.h"
#include "modules/robot/Conveyor.h"
#include "DirHandle.h"
#include "mri.h"
#include "version.h"
#include "PublicDataRequest.h"
#include "FileStream.h"
<<<<<<< HEAD
#include "mbed.h"
=======
#include "checksumm.h"
#include "PublicData.h"
#include "Gcode.h"
>>>>>>> b1b9588b

#include "modules/tools/temperaturecontrol/TemperatureControlPublicAccess.h"
#include "modules/robot/RobotPublicAccess.h"
#include "NetworkPublicAccess.h"
#include "platform_memory.h"

#include "system_LPC17xx.h"
#include "LPC17xx.h"

extern unsigned int g_maximumHeapAddress;

#include <malloc.h>
#include <mri.h>
#include <stdio.h>
#include <stdint.h>

extern "C" uint32_t  __end__;
extern "C" uint32_t  __malloc_free_list;
extern "C" uint32_t  _sbrk(int size);

// command lookup table
<<<<<<< HEAD
SimpleShell::ptentry_t SimpleShell::commands_table[] = {
    {CHECKSUM("ls"),       &SimpleShell::ls_command},
    {CHECKSUM("cd"),       &SimpleShell::cd_command},
    {CHECKSUM("pwd"),      &SimpleShell::pwd_command},
    {CHECKSUM("cat"),      &SimpleShell::cat_command},
    {CHECKSUM("rm"),       &SimpleShell::rm_command},
    {CHECKSUM("reset"),    &SimpleShell::reset_command},
    {CHECKSUM("dfu"),      &SimpleShell::dfu_command},
    {CHECKSUM("break"),    &SimpleShell::break_command},
    {CHECKSUM("help"),     &SimpleShell::help_command},
    {CHECKSUM("?"),        &SimpleShell::help_command},
    {CHECKSUM("version"),  &SimpleShell::version_command},
    {CHECKSUM("mem"),      &SimpleShell::mem_command},
    {CHECKSUM("get"),      &SimpleShell::get_command},
    {CHECKSUM("set_temp"), &SimpleShell::set_temp_command},
    {CHECKSUM("net"),      &SimpleShell::net_command},
    {CHECKSUM("load"),     &SimpleShell::load_command},
    {CHECKSUM("save"),     &SimpleShell::save_command},
    {CHECKSUM("spi"),      &SimpleShell::spi_command},
=======
const SimpleShell::ptentry_t SimpleShell::commands_table[] = {
    {"ls",       SimpleShell::ls_command},
    {"cd",       SimpleShell::cd_command},
    {"pwd",      SimpleShell::pwd_command},
    {"cat",      SimpleShell::cat_command},
    {"rm",       SimpleShell::rm_command},
    {"reset",    SimpleShell::reset_command},
    {"dfu",      SimpleShell::dfu_command},
    {"break",    SimpleShell::break_command},
    {"help",     SimpleShell::help_command},
    {"?",        SimpleShell::help_command},
    {"version",  SimpleShell::version_command},
    {"mem",      SimpleShell::mem_command},
    {"get",      SimpleShell::get_command},
    {"set_temp", SimpleShell::set_temp_command},
    {"net",      SimpleShell::net_command},
    {"load",     SimpleShell::load_command},
    {"save",     SimpleShell::save_command},
>>>>>>> b1b9588b

    // unknown command
    {NULL, NULL}
};

int SimpleShell::reset_delay_secs= 0;

// Adam Greens heap walk from http://mbed.org/forum/mbed/topic/2701/?page=4#comment-22556
static uint32_t heapWalk(StreamOutput *stream, bool verbose)
{
    uint32_t chunkNumber = 1;
    // The __end__ linker symbol points to the beginning of the heap.
    uint32_t chunkCurr = (uint32_t)&__end__;
    // __malloc_free_list is the head pointer to newlib-nano's link list of free chunks.
    uint32_t freeCurr = __malloc_free_list;
    // Calling _sbrk() with 0 reserves no more memory but it returns the current top of heap.
    uint32_t heapEnd = _sbrk(0);
    // accumulate totals
    uint32_t freeSize = 0;
    uint32_t usedSize = 0;

    stream->printf("Used Heap Size: %lu\n", heapEnd - chunkCurr);

    // Walk through the chunks until we hit the end of the heap.
    while (chunkCurr < heapEnd) {
        // Assume the chunk is in use.  Will update later.
        int      isChunkFree = 0;
        // The first 32-bit word in a chunk is the size of the allocation.  newlib-nano over allocates by 8 bytes.
        // 4 bytes for this 32-bit chunk size and another 4 bytes to allow for 8 byte-alignment of returned pointer.
        uint32_t chunkSize = *(uint32_t *)chunkCurr;
        // The start of the next chunk is right after the end of this one.
        uint32_t chunkNext = chunkCurr + chunkSize;

        // The free list is sorted by address.
        // Check to see if we have found the next free chunk in the heap.
        if (chunkCurr == freeCurr) {
            // Chunk is free so flag it as such.
            isChunkFree = 1;
            // The second 32-bit word in a free chunk is a pointer to the next free chunk (again sorted by address).
            freeCurr = *(uint32_t *)(freeCurr + 4);
        }

        // Skip past the 32-bit size field in the chunk header.
        chunkCurr += 4;
        // 8-byte align the data pointer.
        chunkCurr = (chunkCurr + 7) & ~7;
        // newlib-nano over allocates by 8 bytes, 4 bytes for the 32-bit chunk size and another 4 bytes to allow for 8
        // byte-alignment of the returned pointer.
        chunkSize -= 8;
        if (verbose)
            stream->printf("  Chunk: %lu  Address: 0x%08lX  Size: %lu  %s\n", chunkNumber, chunkCurr, chunkSize, isChunkFree ? "CHUNK FREE" : "");

        if (isChunkFree) freeSize += chunkSize;
        else usedSize += chunkSize;

        chunkCurr = chunkNext;
        chunkNumber++;
    }
    stream->printf("Allocated: %lu, Free: %lu\r\n", usedSize, freeSize);
    return freeSize;
}


void SimpleShell::on_module_loaded()
{
    this->register_for_event(ON_CONSOLE_LINE_RECEIVED);
	this->register_for_event(ON_GCODE_RECEIVED);
	this->register_for_event(ON_SECOND_TICK);

    reset_delay_secs = 0;
}

void SimpleShell::on_second_tick(void *)
{
    // we are timing out for the reset
    if (reset_delay_secs > 0) {
        if (--reset_delay_secs == 0) {
            system_reset(false);
        }
    }
}

void SimpleShell::on_gcode_received(void *argument)
{
    Gcode *gcode = static_cast<Gcode *>(argument);
    string args= get_arguments(gcode->command);

    if (gcode->has_m) {
        if (gcode->m == 20) { // list sd card
            gcode->mark_as_taken();
            gcode->stream->printf("Begin file list\r\n");
            ls_command("/sd", gcode->stream);
            gcode->stream->printf("End file list\r\n");

        } else if (gcode->m == 30) { // remove file
            gcode->mark_as_taken();
            rm_command("/sd/" + args, gcode->stream);

        }else if(gcode->m == 501) { // load config override
            gcode->mark_as_taken();
            if(args.empty()) {
                load_command("/sd/config-override", gcode->stream);
            }else{
                load_command("/sd/config-override." + args, gcode->stream);
            }

        }else if(gcode->m == 504) { // save to specific config override file
            gcode->mark_as_taken();
            if(args.empty()) {
                save_command("/sd/config-override", gcode->stream);
            }else{
                save_command("/sd/config-override." + args, gcode->stream);
            }
        }
    }
}

bool SimpleShell::parse_command(const char *cmd, string args, StreamOutput *stream)
{
    for (const ptentry_t *p = commands_table; p->command != NULL; ++p) {
        if (strncasecmp(cmd, p->command, strlen(p->command)) == 0) {
            p->func(args, stream);
            return true;
        }
    }

    return false;
}

// When a new line is received, check if it is a command, and if it is, act upon it
void SimpleShell::on_console_line_received( void *argument )
{
    SerialMessage new_message = *static_cast<SerialMessage *>(argument);

    // ignore comments and blank lines and if this is a G code then also ignore it
    char first_char = new_message.message[0];
    if(strchr(";( \n\rGMTN", first_char) != NULL) return;

    string possible_command = new_message.message;

    //new_message.stream->printf("Received %s\r\n", possible_command.c_str());
    string cmd = shift_parameter(possible_command);

    // find command and execute it
    parse_command(cmd.c_str(), possible_command, new_message.stream);
}

// Act upon an ls command
// Convert the first parameter into an absolute path, then list the files in that path
void SimpleShell::ls_command( string parameters, StreamOutput *stream )
{
    string folder = absolute_from_relative( parameters );
    DIR *d;
    struct dirent *p;
    d = opendir(folder.c_str());
    if (d != NULL) {
        while ((p = readdir(d)) != NULL) {
            stream->printf("%s\r\n", lc(string(p->d_name)).c_str());
        }
        closedir(d);
    } else {
        stream->printf("Could not open directory %s \r\n", folder.c_str());
    }
}

// Delete a file
void SimpleShell::rm_command( string parameters, StreamOutput *stream )
{
    const char *fn= absolute_from_relative(shift_parameter( parameters )).c_str();
    int s = remove(fn);
    if (s != 0) stream->printf("Could not delete %s \r\n", fn);
}

// Change current absolute path to provided path
void SimpleShell::cd_command( string parameters, StreamOutput *stream )
{
    string folder = absolute_from_relative( parameters );

    DIR *d;
    d = opendir(folder.c_str());
    if (d == NULL) {
        stream->printf("Could not open directory %s \r\n", folder.c_str() );
    } else {
        THEKERNEL->current_path = folder;
        closedir(d);
    }
}

// Responds with the present working directory
void SimpleShell::pwd_command( string parameters, StreamOutput *stream )
{
    stream->printf("%s\r\n", THEKERNEL->current_path.c_str());
}

// Output the contents of a file, first parameter is the filename, second is the limit ( in number of lines to output )
void SimpleShell::cat_command( string parameters, StreamOutput *stream )
{
    // Get parameters ( filename and line limit )
    string filename          = absolute_from_relative(shift_parameter( parameters ));
    string limit_paramater   = shift_parameter( parameters );
    int limit = -1;
    if ( limit_paramater != "" ) {
        char *e = NULL;
        limit = strtol(limit_paramater.c_str(), &e, 10);
        if (e <= limit_paramater.c_str())
            limit = -1;
    }

    // Open file
    FILE *lp = fopen(filename.c_str(), "r");
    if (lp == NULL) {
        stream->printf("File not found: %s\r\n", filename.c_str());
        return;
    }
    string buffer;
    int c;
    int newlines = 0;
    int linecnt= 0;
    // Print each line of the file
    while ((c = fgetc (lp)) != EOF) {
        buffer.append((char *)&c, 1);
        if ( char(c) == '\n' || ++linecnt > 80) {
            newlines++;
            stream->puts(buffer.c_str());
            buffer.clear();
            if(linecnt > 80) linecnt= 0;
        }
        if ( newlines == limit ) {
            break;
        }
    };
    fclose(lp);

}

// loads the specified config-override file
void SimpleShell::load_command( string parameters, StreamOutput *stream )
{
    // Get parameters ( filename )
    string filename = absolute_from_relative(parameters);
    if(filename == "/") {
        filename = THEKERNEL->config_override_filename();
    }

    FILE *fp= fopen(filename.c_str(), "r");
    if(fp != NULL) {
        char buf[132];
        stream->printf("Loading config override file: %s...\n", filename.c_str());
        while(fgets(buf, sizeof buf, fp) != NULL) {
            stream->printf("  %s", buf);
            if(buf[0] == ';') continue; // skip the comments
            struct SerialMessage message= {&(StreamOutput::NullStream), buf};
            THEKERNEL->call_event(ON_CONSOLE_LINE_RECEIVED, &message);
        }
        stream->printf("config override file executed\n");
        fclose(fp);

    }else{
        stream->printf("File not found: %s\n", filename.c_str());
    }
}

// saves the specified config-override file
void SimpleShell::save_command( string parameters, StreamOutput *stream )
{
    // Get parameters ( filename )
    string filename = absolute_from_relative(parameters);
    if(filename == "/") {
        filename = THEKERNEL->config_override_filename();
    }

    // replace stream with one that writes to config-override file
    FileStream *gs = new FileStream(filename.c_str());
    if(!gs->is_open()) {
        stream->printf("Unable to open File %s for write\n", filename.c_str());
        return;
    }

    // issue a M500 which will store values in the file stream
    Gcode *gcode = new Gcode("M500", gs);
    THEKERNEL->call_event(ON_GCODE_RECEIVED, gcode );
    delete gs;
    delete gcode;

    stream->printf("Settings Stored to %s\r\n", filename.c_str());
}

// show free memory
void SimpleShell::mem_command( string parameters, StreamOutput *stream)
{
    bool verbose = shift_parameter( parameters ).find_first_of("Vv") != string::npos ;
    unsigned long heap = (unsigned long)_sbrk(0);
    unsigned long m = g_maximumHeapAddress - heap;
    stream->printf("Unused Heap: %lu bytes\r\n", m);

    uint32_t f= heapWalk(stream, verbose);
    stream->printf("Total Free RAM: %lu bytes\r\n", m + f);

    stream->printf("Free AHB0: %lu, AHB1: %lu\r\n", AHB0.free(), AHB1.free());
    if (verbose)
    {
        AHB0.debug(stream);
        AHB1.debug(stream);
    }
}

static uint32_t getDeviceType()
{
#define IAP_LOCATION 0x1FFF1FF1
    uint32_t command[1];
    uint32_t result[5];
    typedef void (*IAP)(uint32_t *, uint32_t *);
    IAP iap = (IAP) IAP_LOCATION;

    __disable_irq();

    command[0] = 54;
    iap(command, result);

    __enable_irq();

    return result[1];
}

// get network config
void SimpleShell::net_command( string parameters, StreamOutput *stream)
{
    void *returned_data;
    bool ok= THEKERNEL->public_data->get_value( network_checksum, get_ipconfig_checksum, &returned_data );
    if(ok) {
        char *str= (char *)returned_data;
        stream->printf("%s\r\n", str);
        free(str);

    }else{
        stream->printf("No network detected\n");
    }
}

// print out build version
void SimpleShell::version_command( string parameters, StreamOutput *stream)
{
    Version vers;
    uint32_t dev = getDeviceType();
    const char *mcu = (dev & 0x00100000) ? "LPC1769" : "LPC1768";
    stream->printf("Build version: %s, Build date: %s, MCU: %s, System Clock: %ldMHz\r\n", vers.get_build(), vers.get_build_date(), mcu, SystemCoreClock / 1000000);
}

// Reset the system
void SimpleShell::reset_command( string parameters, StreamOutput *stream)
{
    stream->printf("Smoothie out. Peace. Rebooting in 5 seconds...\r\n");
    reset_delay_secs = 5; // reboot in 5 seconds
}

// go into dfu boot mode
void SimpleShell::dfu_command( string parameters, StreamOutput *stream)
{
    stream->printf("Entering boot mode...\r\n");
    system_reset(true);
}

// Break out into the MRI debugging system
void SimpleShell::break_command( string parameters, StreamOutput *stream)
{
    stream->printf("Entering MRI debug mode...\r\n");
    __debugbreak();
}

// used to test out the get public data events
void SimpleShell::get_command( string parameters, StreamOutput *stream)
{
    string what = shift_parameter( parameters );
    void *returned_data;

    if (what == "temp") {
        string type = shift_parameter( parameters );
        bool ok = THEKERNEL->public_data->get_value( temperature_control_checksum, get_checksum(type), current_temperature_checksum, &returned_data );

        if (ok) {
            struct pad_temperature temp =  *static_cast<struct pad_temperature *>(returned_data);
            stream->printf("%s temp: %f/%f @%d\r\n", type.c_str(), temp.current_temperature, temp.target_temperature, temp.pwm);
        } else {
            stream->printf("%s is not a known temperature device\r\n", type.c_str());
        }

    } else if (what == "pos") {
        bool ok = THEKERNEL->public_data->get_value( robot_checksum, current_position_checksum, &returned_data );

        if (ok) {
            float *pos = static_cast<float *>(returned_data);
            stream->printf("Position X: %f, Y: %f, Z: %f\r\n", pos[0], pos[1], pos[2]);

        } else {
            stream->printf("get pos command failed\r\n");
        }
    }
}

// used to test out the get public data events
void SimpleShell::set_temp_command( string parameters, StreamOutput *stream)
{
    string type = shift_parameter( parameters );
    string temp = shift_parameter( parameters );
    float t = temp.empty() ? 0.0 : strtof(temp.c_str(), NULL);
    bool ok = THEKERNEL->public_data->set_value( temperature_control_checksum, get_checksum(type), &t );

    if (ok) {
        stream->printf("%s temp set to: %3.1f\r\n", type.c_str(), t);
    } else {
        stream->printf("%s is not a known temperature device\r\n", type.c_str());
    }
}

// used to test out spi peripherals
void SimpleShell::spi_command( string parameters, StreamOutput *stream)
{
    string command = shift_parameter( parameters );
    string data = shift_parameter( parameters );
    if(!data.empty()) {
        uint8_t c, d;
        SPI spi(P0_18, P0_17, P0_15);
        DigitalOut ssel(P0_16);
        ssel = 1;
        spi.frequency(100000);
        spi.format(16,0);
        wait_us(1);
        c = atoi(command.c_str());
        d = atoi(data.c_str());
        ssel = 0;
        int r = spi.write((c<<8) + d);
        ssel = 1;
        stream->printf("Received: 0x%x 0x%x\r\n", (r>>8)&0xFF, r&0xFF);
    }
}

void SimpleShell::help_command( string parameters, StreamOutput *stream )
{
    stream->printf("Commands:\r\n");
    stream->printf("version\r\n");
    stream->printf("mem [-v]\r\n");
    stream->printf("ls [folder]\r\n");
    stream->printf("cd folder\r\n");
    stream->printf("pwd\r\n");
    stream->printf("cat file [limit]\r\n");
    stream->printf("rm file\r\n");
    stream->printf("play file [-v]\r\n");
    stream->printf("progress - shows progress of current play\r\n");
    stream->printf("abort - abort currently playing file\r\n");
    stream->printf("reset - reset smoothie\r\n");
    stream->printf("dfu - enter dfu boot loader\r\n");
    stream->printf("break - break into debugger\r\n");
    stream->printf("config-get [<configuration_source>] <configuration_setting>\r\n");
    stream->printf("config-set [<configuration_source>] <configuration_setting> <value>\r\n");
    stream->printf("config-load [<file_name>]\r\n");
    stream->printf("get temp [bed|hotend]\r\n");
    stream->printf("set_temp bed|hotend 185\r\n");
    stream->printf("get pos\r\n");
    stream->printf("net\r\n");
    stream->printf("load [file] - loads a configuration override file from soecified name or config-override\r\n");
    stream->printf("save [file] - saves a configuration override file as specified filename or as config-override\r\n");
}
<|MERGE_RESOLUTION|>--- conflicted
+++ resolved
@@ -5,7 +5,7 @@
     You should have received a copy of the GNU General Public License along with Smoothie. If not, see <http://www.gnu.org/licenses/>.
 */
 
-
+#include "mbed.h"
 #include "SimpleShell.h"
 #include "libs/Kernel.h"
 #include "libs/nuts_bolts.h"
@@ -18,13 +18,9 @@
 #include "version.h"
 #include "PublicDataRequest.h"
 #include "FileStream.h"
-<<<<<<< HEAD
-#include "mbed.h"
-=======
 #include "checksumm.h"
 #include "PublicData.h"
 #include "Gcode.h"
->>>>>>> b1b9588b
 
 #include "modules/tools/temperaturecontrol/TemperatureControlPublicAccess.h"
 #include "modules/robot/RobotPublicAccess.h"
@@ -46,27 +42,6 @@
 extern "C" uint32_t  _sbrk(int size);
 
 // command lookup table
-<<<<<<< HEAD
-SimpleShell::ptentry_t SimpleShell::commands_table[] = {
-    {CHECKSUM("ls"),       &SimpleShell::ls_command},
-    {CHECKSUM("cd"),       &SimpleShell::cd_command},
-    {CHECKSUM("pwd"),      &SimpleShell::pwd_command},
-    {CHECKSUM("cat"),      &SimpleShell::cat_command},
-    {CHECKSUM("rm"),       &SimpleShell::rm_command},
-    {CHECKSUM("reset"),    &SimpleShell::reset_command},
-    {CHECKSUM("dfu"),      &SimpleShell::dfu_command},
-    {CHECKSUM("break"),    &SimpleShell::break_command},
-    {CHECKSUM("help"),     &SimpleShell::help_command},
-    {CHECKSUM("?"),        &SimpleShell::help_command},
-    {CHECKSUM("version"),  &SimpleShell::version_command},
-    {CHECKSUM("mem"),      &SimpleShell::mem_command},
-    {CHECKSUM("get"),      &SimpleShell::get_command},
-    {CHECKSUM("set_temp"), &SimpleShell::set_temp_command},
-    {CHECKSUM("net"),      &SimpleShell::net_command},
-    {CHECKSUM("load"),     &SimpleShell::load_command},
-    {CHECKSUM("save"),     &SimpleShell::save_command},
-    {CHECKSUM("spi"),      &SimpleShell::spi_command},
-=======
 const SimpleShell::ptentry_t SimpleShell::commands_table[] = {
     {"ls",       SimpleShell::ls_command},
     {"cd",       SimpleShell::cd_command},
@@ -83,9 +58,9 @@
     {"get",      SimpleShell::get_command},
     {"set_temp", SimpleShell::set_temp_command},
     {"net",      SimpleShell::net_command},
+    {"spi",      SimpleShell::spi_command},
     {"load",     SimpleShell::load_command},
     {"save",     SimpleShell::save_command},
->>>>>>> b1b9588b
 
     // unknown command
     {NULL, NULL}
